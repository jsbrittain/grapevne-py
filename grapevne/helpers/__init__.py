--- conflicted
+++ resolved
@@ -1,23 +1,10 @@
 from .helpers import Helper  # noqa: F401
 from .helpers import grapevne_helper  # noqa: F401
 from .helpers import init  # noqa: F401
-<<<<<<< HEAD
 
 # Expose specified methods from _helper instantiation
 from .helpers import _helper, _expose_methods
 
 for name in _expose_methods:
     globals()[name] = getattr(_helper, name)
-del _helper, _expose_methods
-=======
-from .helpers import script  # noqa: F401
-from .helpers import resource  # noqa: F401
-from .helpers import remote  # noqa: F401
-from .helpers import input  # noqa: F401
-from .helpers import output  # noqa: F401
-from .helpers import log  # noqa: F401
-from .helpers import env  # noqa: F401
-from .helpers import benchmark  # noqa: F401
-from .helpers import param  # noqa: F401
-from .helpers import params  # noqa: F401
->>>>>>> 83f6e1b1
+del _helper, _expose_methods